--- conflicted
+++ resolved
@@ -15,10 +15,6 @@
  		 <param name="vector/color" value="16777215" />
  		 
  		 <param name="occupancy_grid/type" value="occupancy" />
-<<<<<<< HEAD
- 		 <param name="occupancy_grid/type" value="occupancy" />
-=======
->>>>>>> b58ba56b
  		 <param name="occupancy_grid/data_min" value="0.0" />
  		 <param name="occupancy_grid/data_max" value="1.0" />
     </node>
